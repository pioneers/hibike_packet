--- conflicted
+++ resolved
@@ -11,15 +11,12 @@
 cpython = { git = "https://github.com/dgrunwald/rust-cpython.git", rev = "78df48952f279dd5937c9b5b945e1c37d0b107db" }
 rand = "0.4"
 memchr = "2"
-<<<<<<< HEAD
 proptest = "0.7"
-=======
 serde = "1"
 serde_json = "1"
 serde_derive = "1"
 lazy_static = "1"
 byteorder = "1"
->>>>>>> 5584586e
 
 [profile.release]
 panic = "abort"